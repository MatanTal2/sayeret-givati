import { db } from '@/lib/firebase';
<<<<<<< HEAD
import { 
  doc, 
  collection, 
  query, 
  getDocs, 
  deleteDoc, 
  serverTimestamp, 
  Timestamp,
  runTransaction,
  writeBatch,
  DocumentReference
} from 'firebase/firestore';
import { validatePhoneNumber, validateUserName } from '@/lib/equipmentValidation';
import { 
  HashResult, 
  PersonnelFormData, 
  AuthorizedPersonnelData,
  ValidationResult, 
  AuthorizedPersonnel,
  PersonnelOperationResult
} from '@/types/admin';
import { 
  ADMIN_CONFIG, 
  VALIDATION_PATTERNS, 
  VALIDATION_MESSAGES, 
  ADMIN_MESSAGES,
  SECURITY_CONFIG 
=======
import { doc, getDoc, collection, addDoc, query, getDocs, deleteDoc, serverTimestamp, Timestamp } from 'firebase/firestore';
import {
  AdminConfig,
  HashResult,
  PersonnelFormData,
  ValidationResult,
  AuthorizedPersonnel
} from '@/types/admin';
import {
  ADMIN_CONFIG,
  VALIDATION_PATTERNS,
  VALIDATION_MESSAGES,
  ADMIN_MESSAGES,
  SECURITY_CONFIG
>>>>>>> b73f25ee
} from '@/constants/admin';

/**
 * Security utilities for hashing military personal numbers
 */
export class SecurityUtils {
  /**
   * Generate a secure hash of military personal number using Web Crypto API
   */
<<<<<<< HEAD
  static async hashMilitaryId(militaryId: string): Promise<HashResult> {
    try {
      // Generate random salt
      const saltArray = new Uint8Array(SECURITY_CONFIG.SALT_LENGTH);
      crypto.getRandomValues(saltArray);
      const salt = Array.from(saltArray)
        .map(b => b.toString(16).padStart(2, '0'))
        .join('');
      
=======
  static async hashMilitaryId(militaryId: string, salt?: string): Promise<HashResult> {
    try {
      if (!salt) {
        // Generate random salt
        const saltArray = new Uint8Array(SECURITY_CONFIG.SALT_LENGTH);
        crypto.getRandomValues(saltArray);
        salt = Array.from(saltArray)
          .map(b => b.toString(16).padStart(2, '0'))
          .join('');
      }

>>>>>>> b73f25ee
      // Create hash using Web Crypto API
      const encoder = new TextEncoder();
      const data = encoder.encode(militaryId + salt);
      const hashBuffer = await crypto.subtle.digest(SECURITY_CONFIG.HASH_ALGORITHM, data);
      const hashArray = new Uint8Array(hashBuffer);
      const hash = Array.from(hashArray)
        .map(b => b.toString(16).padStart(2, '0'))
        .join('');
<<<<<<< HEAD
      
=======

>>>>>>> b73f25ee
      return { hash, salt };
    } catch (error) {
      throw new AdminError(`Failed to hash military ID: ${error instanceof Error ? error.message : 'Unknown error'}`);
    }
  }

  /**
   * Verify a military personal number against a stored hash
   */
  static async verifyMilitaryId(militaryId: string, storedHash: string, salt: string): Promise<boolean> {
    try {
<<<<<<< HEAD
      // Create hash using the same method but with the stored salt
      const encoder = new TextEncoder();
      const data = encoder.encode(militaryId + salt);
      const hashBuffer = await crypto.subtle.digest(SECURITY_CONFIG.HASH_ALGORITHM, data);
      const hashArray = new Uint8Array(hashBuffer);
      const computedHash = Array.from(hashArray)
        .map(b => b.toString(16).padStart(2, '0'))
        .join('');
      
      return computedHash === storedHash;
=======
      const { hash } = await this.hashMilitaryId(militaryId, salt);
      return hash === storedHash;
>>>>>>> b73f25ee
    } catch (error) {
      console.error('Failed to verify military ID:', error);
      return false;
    }
  }
}

/**
 * Validation utilities for form data
 */
export class ValidationUtils {
  /**
   * Validate military personal number
   */
  static validateMilitaryId(value: string): string | null {
    if (!value.trim()) {
      return VALIDATION_MESSAGES.MILITARY_ID_REQUIRED;
    }
    if (!VALIDATION_PATTERNS.MILITARY_ID.test(value)) {
      return VALIDATION_MESSAGES.MILITARY_ID_INVALID;
    }
    return null;
  }

  /**
   * Validate first name
   */
  static validateFirstName(value: string): string | null {
<<<<<<< HEAD
    if (!value || !value.trim()) {
      return VALIDATION_MESSAGES.FIRST_NAME_REQUIRED;
    }
    
    // Use existing validation from equipmentValidation.ts
    const nameValidation = validateUserName(value);
    if (!nameValidation.isValid) {
      return nameValidation.error || 'Invalid first name';
    }
    
=======
    if (!value.trim()) {
      return VALIDATION_MESSAGES.FIRST_NAME_REQUIRED;
    }
>>>>>>> b73f25ee
    return null;
  }

  /**
<<<<<<< HEAD
   * Validate last name  
   */
  static validateLastName(value: string): string | null {
    if (!value || !value.trim()) {
      return VALIDATION_MESSAGES.LAST_NAME_REQUIRED;
    }
    
    // Use existing validation from equipmentValidation.ts
    const nameValidation = validateUserName(value);
    if (!nameValidation.isValid) {
      return nameValidation.error || 'Invalid last name';
    }
    
=======
   * Validate last name
   */
  static validateLastName(value: string): string | null {
    if (!value.trim()) {
      return VALIDATION_MESSAGES.LAST_NAME_REQUIRED;
    }
>>>>>>> b73f25ee
    return null;
  }

  /**
   * Validate military rank
   */
  static validateRank(value: string): string | null {
    if (!value.trim()) {
      return VALIDATION_MESSAGES.RANK_REQUIRED;
    }
    return null;
  }

  /**
<<<<<<< HEAD
   * Validate phone number
   */
  static validatePhoneNumber(value: string): string | null {
    if (!value || !value.trim()) {
      return VALIDATION_MESSAGES.PHONE_REQUIRED;
    }
    
    // Use existing validation from equipmentValidation.ts
    const phoneValidation = validatePhoneNumber(value);
    if (!phoneValidation.isValid) {
      return phoneValidation.error || VALIDATION_MESSAGES.PHONE_INVALID;
    }
    
=======
   * Validate Israeli mobile phone number
   */
  static validatePhoneNumber(value: string): string | null {
    if (!value.trim()) {
      return VALIDATION_MESSAGES.PHONE_REQUIRED;
    }

    // Use improved Israeli mobile validation
    if (!this.isValidIsraeliMobile(value)) {
      return VALIDATION_MESSAGES.PHONE_INVALID;
    }

>>>>>>> b73f25ee
    return null;
  }

  /**
<<<<<<< HEAD
=======
   * Check if phone number is a valid Israeli mobile number
   */
  static isValidIsraeliMobile(phone: string): boolean {
    // Remove spaces/hyphens
    const cleaned = phone.replace(/[\s-]/g, '');
    // Accept both +972 and 0 prefix for mobile numbers starting with 5
    return /^(?:\+972|0)5\d{8}$/.test(cleaned);
  }

  /**
>>>>>>> b73f25ee
   * Convert phone number to international format
   */
  static toInternationalFormat(phone: string): string {
    let cleaned = phone.replace(/[\s-]/g, '');
    if (cleaned.startsWith('0')) {
      cleaned = '+972' + cleaned.slice(1);
    }
    return cleaned;
  }

  /**
<<<<<<< HEAD
   * Validate email address
   */
  static validateEmail(value: string): string | null {
    if (!value || !value.trim()) {
      return VALIDATION_MESSAGES.EMAIL_REQUIRED;
    }
    
    // Basic email validation
    const emailPattern = /^[^\s@]+@[^\s@]+\.[^\s@]+$/;
    if (!emailPattern.test(value.trim())) {
      return VALIDATION_MESSAGES.EMAIL_INVALID;
    }
    
    return null;
  }

  /**
   * Validate entire personnel form (for full registration with email)
=======
   * Validate entire personnel form
>>>>>>> b73f25ee
   */
  static validatePersonnelForm(formData: PersonnelFormData): ValidationResult {
    const errors: Record<string, string> = {};

    const militaryIdError = this.validateMilitaryId(formData.militaryPersonalNumber);
    if (militaryIdError) errors.militaryPersonalNumber = militaryIdError;

    const firstNameError = this.validateFirstName(formData.firstName);
    if (firstNameError) errors.firstName = firstNameError;

    const lastNameError = this.validateLastName(formData.lastName);
    if (lastNameError) errors.lastName = lastNameError;

    const rankError = this.validateRank(formData.rank);
    if (rankError) errors.rank = rankError;

    const phoneError = this.validatePhoneNumber(formData.phoneNumber);
    if (phoneError) errors.phoneNumber = phoneError;

<<<<<<< HEAD
    const emailError = this.validateEmail(formData.email);
    if (emailError) errors.email = emailError;

    return {
      isValid: Object.keys(errors).length === 0,
      errors
    };
  }

  /**
   * Unified validation for authorized personnel data (both single add and bulk operations)
   */
  static validateAuthorizedPersonnelData(data: AuthorizedPersonnelData): ValidationResult {
    const errors: Record<string, string> = {};

    const militaryIdError = this.validateMilitaryId(data.militaryPersonalNumber);
    if (militaryIdError) errors.militaryPersonalNumber = militaryIdError;

    const firstNameError = this.validateFirstName(data.firstName);
    if (firstNameError) errors.firstName = firstNameError;

    const lastNameError = this.validateLastName(data.lastName);
    if (lastNameError) errors.lastName = lastNameError;

    const rankError = this.validateRank(data.rank);
    if (rankError) errors.rank = rankError;

    const phoneError = this.validatePhoneNumber(data.phoneNumber);
    if (phoneError) errors.phoneNumber = phoneError;

=======
>>>>>>> b73f25ee
    return {
      isValid: Object.keys(errors).length === 0,
      errors
    };
  }
<<<<<<< HEAD

  /**
   * Validate personnel form for bulk upload (no email required)
   * @deprecated Use validateAuthorizedPersonnelData instead
   */
  static validatePersonnelFormBulkUpload(formData: Partial<PersonnelFormData>): ValidationResult {
    // Convert to AuthorizedPersonnelData format and validate
    const data: AuthorizedPersonnelData = {
      militaryPersonalNumber: formData.militaryPersonalNumber || '',
      firstName: formData.firstName || '',
      lastName: formData.lastName || '',
      rank: formData.rank || '',
      phoneNumber: formData.phoneNumber || ''
    };
    
    return this.validateAuthorizedPersonnelData(data);
  }
=======
>>>>>>> b73f25ee
}

/**
 * Firestore operations for admin functionality
 */
export class AdminFirestoreService {
  /**
<<<<<<< HEAD
   * Check if military personal number already exists (by checking hashed version)
   */
  static async checkMilitaryIdExists(militaryId: string): Promise<boolean> {
    try {
      console.log(`🔍 Checking for duplicate military ID: ${militaryId}`);
      
      // Get all authorized personnel records
      const personnelRef = collection(db, ADMIN_CONFIG.FIRESTORE_PERSONNEL_COLLECTION);
      const snapshot = await getDocs(personnelRef);
      
      console.log(`📋 Found ${snapshot.docs.length} existing personnel records to check`);
      
      // Check each record by verifying the military ID against stored hash+salt
      for (const doc of snapshot.docs) {
        const data = doc.data();
        if (data.militaryPersonalNumberHash && data.salt) {
          console.log(`🔒 Checking against record ${doc.id}`);
          const isMatch = await SecurityUtils.verifyMilitaryId(
            militaryId, 
            data.militaryPersonalNumberHash, 
            data.salt
          );
          if (isMatch) {
            console.log(`❌ DUPLICATE FOUND! Military ID ${militaryId} matches record ${doc.id}`);
            return true; // Found duplicate
          }
        }
      }
      
      console.log(`✅ No duplicate found for military ID: ${militaryId}`);
      return false; // No duplicate found
    } catch (error) {
      console.error('❌ Error checking military ID:', error);
      throw new AdminError('Failed to check for duplicate military ID', 'DUPLICATE_CHECK_ERROR');
    }
  }

  /**
   * Add authorized personnel to Firestore with duplicate checking using transactions
   */
  static async addAuthorizedPersonnel(formData: AuthorizedPersonnelData): Promise<PersonnelOperationResult> {
    try {
      // Validate form data using unified validation
      const validation = ValidationUtils.validateAuthorizedPersonnelData(formData);
=======
   * Get admin configuration from Firestore
   */
  static async checkMilitaryIdExists(militaryId: string): Promise<boolean> {
    try {
      const personnelQuery = query(collection(db, ADMIN_CONFIG.FIRESTORE_PERSONNEL_COLLECTION));
      const querySnapshot = await getDocs(personnelQuery);

      for (const doc of querySnapshot.docs) {
        const data = doc.data();
        if (await SecurityUtils.verifyMilitaryId(militaryId, data.militaryPersonalNumberHash, data.salt)) {
          return true;
        }
      }

      return false;
    } catch {
      throw new AdminError('Failed to check for duplicate military ID', 'FIRESTORE_ERROR');
    }
  }

  static async getAdminConfig(): Promise<AdminConfig> {
    try {
      const adminDocRef = doc(db, ADMIN_CONFIG.FIRESTORE_ADMIN_COLLECTION, ADMIN_CONFIG.FIRESTORE_ADMIN_DOC);
      const adminDoc = await getDoc(adminDocRef);

      if (!adminDoc.exists()) {
        throw new AdminError(ADMIN_MESSAGES.LOGIN_CONFIG_NOT_FOUND, 'CONFIG_NOT_FOUND');
      }

      return adminDoc.data() as AdminConfig;
    } catch {
      throw new AdminError(ADMIN_MESSAGES.LOGIN_CONNECTION_ERROR, 'FIRESTORE_ERROR');
    }
  }

  /**
   * Add authorized personnel to Firestore
   */
  static async addAuthorizedPersonnel(formData: PersonnelFormData): Promise<PersonnelOperationResult> {
    try {
      // Validate form data
      const validation = ValidationUtils.validatePersonnelForm(formData);
>>>>>>> b73f25ee
      if (!validation.isValid) {
        return {
          success: false,
          message: Object.values(validation.errors)[0], // Return first error
          error: new AdminError('Validation failed', 'VALIDATION_ERROR')
        };
      }

<<<<<<< HEAD
      // Check for duplicate military ID BEFORE the transaction
      const isDuplicate = await this.checkMilitaryIdExists(formData.militaryPersonalNumber);
      if (isDuplicate) {
        return {
          success: false,
          message: `Military Personal Number ${formData.militaryPersonalNumber} already exists in the system`,
          error: new AdminError(
            `Military Personal Number ${formData.militaryPersonalNumber} already exists in the system`,
            'DUPLICATE_MILITARY_ID'
          )
        };
      }

      // Use transaction to add the personnel (no more duplicate check inside)
      const result = await runTransaction(db, async (transaction) => {
        // Hash the military personal number
        const { hash, salt } = await SecurityUtils.hashMilitaryId(formData.militaryPersonalNumber);
        
        // Normalize phone number to international format
        const normalizedPhone = ValidationUtils.toInternationalFormat(formData.phoneNumber);
        
        // Create the authorized personnel document
        const personnelDoc = {
          militaryPersonalNumberHash: hash,
          salt: salt,
          phoneNumber: normalizedPhone,
          firstName: formData.firstName.trim(),
          lastName: formData.lastName.trim(),
          rank: formData.rank.trim(),
          approvedRole: 'soldier', // Default role for all new users
          roleStatus: 'approved', // Auto-approve basic soldier role
          status: 'active', // Default status
          joinDate: serverTimestamp(),
          createdAt: serverTimestamp(),
          createdBy: 'system_admin' // TODO: Replace with actual admin user ID
        };

        // Add to Firestore using transaction
        const docRef = doc(collection(db, ADMIN_CONFIG.FIRESTORE_PERSONNEL_COLLECTION));
        transaction.set(docRef, personnelDoc);
        
        return {
          docId: docRef.id,
          hash,
          salt,
          normalizedPhone
        };
      });

      const addedPersonnel: AuthorizedPersonnel = {
        id: result.docId,
        militaryPersonalNumberHash: result.hash,
        salt: result.salt,
        phoneNumber: result.normalizedPhone,
        firstName: formData.firstName.trim(),
        lastName: formData.lastName.trim(),
        rank: formData.rank.trim(),
        approvedRole: 'soldier', // Default role for all new users
        roleStatus: 'approved', // Auto-approve basic soldier role
        status: 'active', // Default status
        joinDate: serverTimestamp() as unknown as Timestamp,
=======
      // Check for duplicates
      const militaryIdExists = await this.checkMilitaryIdExists(formData.militaryPersonalNumber);
      if (militaryIdExists) {
        return {
          success: false,
          message: `Military Personal Number ${formData.militaryPersonalNumber} already exists in the system`,
          error: new AdminError('Duplicate military ID', 'DUPLICATE_ID')
        };
      }

      // Hash the military personal number
      const { hash, salt } = await SecurityUtils.hashMilitaryId(formData.militaryPersonalNumber);

      // Normalize phone number to international format
      const normalizedPhone = ValidationUtils.toInternationalFormat(formData.phoneNumber);

      // Create the authorized personnel document
      const personnelDoc = {
        militaryPersonalNumberHash: hash,
        salt: salt,
        phoneNumber: normalizedPhone,
        firstName: formData.firstName.trim(),
        lastName: formData.lastName.trim(),
        rank: formData.rank.trim(),
        createdAt: serverTimestamp(),
        createdBy: 'system_admin' // TODO: Replace with actual admin user ID
      };

      // Add to Firestore
      const docRef = await addDoc(collection(db, ADMIN_CONFIG.FIRESTORE_PERSONNEL_COLLECTION), personnelDoc);

      const addedPersonnel: AuthorizedPersonnel = {
        id: docRef.id,
        militaryPersonalNumberHash: hash,
        salt: salt,
        phoneNumber: normalizedPhone,
        firstName: formData.firstName.trim(),
        lastName: formData.lastName.trim(),
        rank: formData.rank.trim(),
>>>>>>> b73f25ee
        createdAt: serverTimestamp() as unknown as Timestamp, // Firestore will replace with actual timestamp
        createdBy: 'system_admin'
      };

      return {
        success: true,
        personnel: addedPersonnel,
        message: ADMIN_MESSAGES.PERSONNEL_ADD_SUCCESS(`${formData.firstName} ${formData.lastName}`)
      };

    } catch (error) {
      console.error('Error adding authorized personnel:', error);
<<<<<<< HEAD
      
      if (error instanceof AdminError && error.code === 'DUPLICATE_MILITARY_ID') {
        return {
          success: false,
          message: error.message,
          error
        };
      }
      
=======
>>>>>>> b73f25ee
      return {
        success: false,
        message: ADMIN_MESSAGES.PERSONNEL_ADD_FAILED,
        error: error instanceof AdminError ? error : new AdminError('Unknown error occurred', 'UNKNOWN_ERROR')
      };
    }
  }

  /**
<<<<<<< HEAD
   * Bulk add authorized personnel using Firebase batched writes
   */
  static async addAuthorizedPersonnelBulk(
    personnelList: AuthorizedPersonnelData[]
  ): Promise<{
    successful: { person: AuthorizedPersonnelData; id: string }[];
    failed: { person: AuthorizedPersonnelData; error: string; rowIndex: number }[];
    duplicates: { person: AuthorizedPersonnelData; rowIndex: number }[];
  }> {
    const successful: { person: AuthorizedPersonnelData; id: string }[] = [];
    const failed: { person: AuthorizedPersonnelData; error: string; rowIndex: number }[] = [];
    const duplicates: { person: AuthorizedPersonnelData; rowIndex: number }[] = [];

    // First, check for duplicates and validate all entries
    for (let i = 0; i < personnelList.length; i++) {
      const person = personnelList[i];
      
      try {
        // Validate the person data
        const validation = ValidationUtils.validateAuthorizedPersonnelData(person);
        if (!validation.isValid) {
          failed.push({
            person,
            error: Object.values(validation.errors)[0],
            rowIndex: i + 2 // +2 because CSV row numbering starts from 2
          });
          continue;
        }

        // Check for duplicates
        const isDuplicate = await this.checkMilitaryIdExists(person.militaryPersonalNumber);
        if (isDuplicate) {
          duplicates.push({
            person,
            rowIndex: i + 2
          });
          continue;
        }

      } catch (error) {
        failed.push({
          person,
          error: error instanceof Error ? error.message : 'Unknown validation error',
          rowIndex: i + 2
        });
      }
    }

    // Filter out failed and duplicate entries for batch processing
    const validPersonnel = personnelList.filter((_, index) => {
      const rowIndex = index + 2;
      return !failed.some(f => f.rowIndex === rowIndex) && 
             !duplicates.some(d => d.rowIndex === rowIndex);
    });

    // Process valid entries in batches (Firestore limit is 500 operations per batch)
    const BATCH_SIZE = 100; // Use smaller batch size for safety
    
    for (let i = 0; i < validPersonnel.length; i += BATCH_SIZE) {
      const batch = writeBatch(db);
      const batchPersonnel = validPersonnel.slice(i, i + BATCH_SIZE);
      const batchDocs: { person: AuthorizedPersonnelData; docRef: DocumentReference; hash: string; salt: string }[] = [];

      try {
        // Prepare all batch operations
        for (const person of batchPersonnel) {
          // Hash the military personal number
          const { hash, salt } = await SecurityUtils.hashMilitaryId(person.militaryPersonalNumber);
          
          // Normalize phone number to international format
          const normalizedPhone = ValidationUtils.toInternationalFormat(person.phoneNumber);
          
          // Create the authorized personnel document
          const personnelDoc = {
            militaryPersonalNumberHash: hash,
            salt: salt,
            phoneNumber: normalizedPhone,
            firstName: person.firstName.trim(),
            lastName: person.lastName.trim(),
            rank: person.rank.trim(),
            approvedRole: 'soldier', // Default role for all new users
            roleStatus: 'approved', // Auto-approve basic soldier role
            status: 'active', // Default status
            joinDate: serverTimestamp(),
            createdAt: serverTimestamp(),
            createdBy: 'system_admin' // TODO: Replace with actual admin user ID
          };

          const docRef = doc(collection(db, ADMIN_CONFIG.FIRESTORE_PERSONNEL_COLLECTION));
          batch.set(docRef, personnelDoc);
          
          batchDocs.push({ person, docRef, hash, salt });
        }

        // Commit the batch
        await batch.commit();
        
        // Add successful entries
        batchDocs.forEach(({ person, docRef }) => {
          successful.push({
            person,
            id: docRef.id
          });
        });

      } catch (error) {
        // If batch fails, mark all in this batch as failed
        batchPersonnel.forEach((person) => {
          const originalIndex = personnelList.findIndex(p => p === person);
          failed.push({
            person,
            error: `Batch operation failed: ${error instanceof Error ? error.message : 'Unknown error'}`,
            rowIndex: originalIndex + 2
          });
        });
      }
    }

    return { successful, failed, duplicates };
  }

  /**
=======
>>>>>>> b73f25ee
   * Get all authorized personnel from Firestore
   */
  static async getAllAuthorizedPersonnel(): Promise<AuthorizedPersonnel[]> {
    try {
      const personnelQuery = query(collection(db, ADMIN_CONFIG.FIRESTORE_PERSONNEL_COLLECTION));
      const querySnapshot = await getDocs(personnelQuery);
<<<<<<< HEAD
      
=======

>>>>>>> b73f25ee
      return querySnapshot.docs.map(doc => ({
        id: doc.id,
        ...doc.data()
      } as AuthorizedPersonnel));

    } catch (error) {
      console.error('Error fetching authorized personnel:', error);
      throw new AdminError('Failed to fetch authorized personnel', 'FETCH_ERROR');
    }
  }

  /**
   * Delete authorized personnel by ID
   */
  static async deleteAuthorizedPersonnel(id: string): Promise<PersonnelOperationResult> {
    try {
      const docRef = doc(db, ADMIN_CONFIG.FIRESTORE_PERSONNEL_COLLECTION, id);
      await deleteDoc(docRef);

      return {
        success: true,
        message: ADMIN_MESSAGES.PERSONNEL_DELETE_SUCCESS('personnel')
      };

    } catch (error) {
      console.error('Error deleting authorized personnel:', error);
      return {
        success: false,
        message: ADMIN_MESSAGES.PERSONNEL_DELETE_FAILED,
        error: error instanceof AdminError ? error : new AdminError('Failed to delete personnel', 'DELETE_ERROR')
      };
    }
  }
<<<<<<< HEAD
=======

  static async addAuthorizedPersonnelBulk(personnel: PersonnelFormData[]): Promise<{
    successful: PersonnelFormData[];
    failed: PersonnelFormData[];
    duplicates: PersonnelFormData[];
  }> {
    const results = {
      successful: [] as PersonnelFormData[],
      failed: [] as PersonnelFormData[],
      duplicates: [] as PersonnelFormData[],
    };

    for (const person of personnel) {
      const result = await this.addAuthorizedPersonnel(person);
      if (result.success) {
        results.successful.push(person);
      } else if (result.error?.code === 'DUPLICATE_ID') {
        results.duplicates.push(person);
      } else {
        results.failed.push(person);
      }
    }

    return results;
  }
>>>>>>> b73f25ee
}

/**
 * Session management utilities
 */
export class SessionUtils {
  /**
   * Check if admin session is valid
   */
  static isSessionValid(): boolean {
    try {
      const sessionData = localStorage.getItem(ADMIN_CONFIG.SESSION_STORAGE_KEY);
      if (!sessionData) return false;

      const session = JSON.parse(sessionData);
      const now = new Date().getTime();
<<<<<<< HEAD
      
=======

>>>>>>> b73f25ee
      return session.expires > now;
    } catch {
      return false;
    }
  }

  /**
   * Create admin session
   */
  static createSession(email: string): void {
    const session = {
      email,
      loginTime: new Date().getTime(),
      expires: new Date().getTime() + ADMIN_CONFIG.SESSION_DURATION
    };
    localStorage.setItem(ADMIN_CONFIG.SESSION_STORAGE_KEY, JSON.stringify(session));
  }

  /**
   * Clear admin session
   */
  static clearSession(): void {
    localStorage.removeItem(ADMIN_CONFIG.SESSION_STORAGE_KEY);
  }

  /**
   * Get current session
   */
  static getCurrentSession(): { email: string; loginTime: number; expires: number } | null {
    try {
      const sessionData = localStorage.getItem(ADMIN_CONFIG.SESSION_STORAGE_KEY);
      return sessionData ? JSON.parse(sessionData) : null;
    } catch {
      return null;
    }
  }
}

/**
 * Admin error class for better error handling
 */
export class AdminError extends Error {
  public code?: string;
  public operation?: string;
  public timestamp: Date;

  constructor(message: string, code?: string, operation?: string) {
    super(message);
    this.name = 'AdminError';
    this.code = code;
    this.operation = operation;
    this.timestamp = new Date();
  }
<<<<<<< HEAD
} 
=======
}

export interface PersonnelOperationResult {
  success: boolean;
  personnel?: AuthorizedPersonnel;
  message: string;
  error?: AdminError;
}
>>>>>>> b73f25ee
<|MERGE_RESOLUTION|>--- conflicted
+++ resolved
@@ -1,33 +1,4 @@
 import { db } from '@/lib/firebase';
-<<<<<<< HEAD
-import { 
-  doc, 
-  collection, 
-  query, 
-  getDocs, 
-  deleteDoc, 
-  serverTimestamp, 
-  Timestamp,
-  runTransaction,
-  writeBatch,
-  DocumentReference
-} from 'firebase/firestore';
-import { validatePhoneNumber, validateUserName } from '@/lib/equipmentValidation';
-import { 
-  HashResult, 
-  PersonnelFormData, 
-  AuthorizedPersonnelData,
-  ValidationResult, 
-  AuthorizedPersonnel,
-  PersonnelOperationResult
-} from '@/types/admin';
-import { 
-  ADMIN_CONFIG, 
-  VALIDATION_PATTERNS, 
-  VALIDATION_MESSAGES, 
-  ADMIN_MESSAGES,
-  SECURITY_CONFIG 
-=======
 import { doc, getDoc, collection, addDoc, query, getDocs, deleteDoc, serverTimestamp, Timestamp } from 'firebase/firestore';
 import {
   AdminConfig,
@@ -42,7 +13,6 @@
   VALIDATION_MESSAGES,
   ADMIN_MESSAGES,
   SECURITY_CONFIG
->>>>>>> b73f25ee
 } from '@/constants/admin';
 
 /**
@@ -52,17 +22,6 @@
   /**
    * Generate a secure hash of military personal number using Web Crypto API
    */
-<<<<<<< HEAD
-  static async hashMilitaryId(militaryId: string): Promise<HashResult> {
-    try {
-      // Generate random salt
-      const saltArray = new Uint8Array(SECURITY_CONFIG.SALT_LENGTH);
-      crypto.getRandomValues(saltArray);
-      const salt = Array.from(saltArray)
-        .map(b => b.toString(16).padStart(2, '0'))
-        .join('');
-      
-=======
   static async hashMilitaryId(militaryId: string, salt?: string): Promise<HashResult> {
     try {
       if (!salt) {
@@ -74,7 +33,6 @@
           .join('');
       }
 
->>>>>>> b73f25ee
       // Create hash using Web Crypto API
       const encoder = new TextEncoder();
       const data = encoder.encode(militaryId + salt);
@@ -83,11 +41,7 @@
       const hash = Array.from(hashArray)
         .map(b => b.toString(16).padStart(2, '0'))
         .join('');
-<<<<<<< HEAD
-      
-=======
-
->>>>>>> b73f25ee
+
       return { hash, salt };
     } catch (error) {
       throw new AdminError(`Failed to hash military ID: ${error instanceof Error ? error.message : 'Unknown error'}`);
@@ -99,21 +53,8 @@
    */
   static async verifyMilitaryId(militaryId: string, storedHash: string, salt: string): Promise<boolean> {
     try {
-<<<<<<< HEAD
-      // Create hash using the same method but with the stored salt
-      const encoder = new TextEncoder();
-      const data = encoder.encode(militaryId + salt);
-      const hashBuffer = await crypto.subtle.digest(SECURITY_CONFIG.HASH_ALGORITHM, data);
-      const hashArray = new Uint8Array(hashBuffer);
-      const computedHash = Array.from(hashArray)
-        .map(b => b.toString(16).padStart(2, '0'))
-        .join('');
-      
-      return computedHash === storedHash;
-=======
       const { hash } = await this.hashMilitaryId(militaryId, salt);
       return hash === storedHash;
->>>>>>> b73f25ee
     } catch (error) {
       console.error('Failed to verify military ID:', error);
       return false;
@@ -142,7 +83,6 @@
    * Validate first name
    */
   static validateFirstName(value: string): string | null {
-<<<<<<< HEAD
     if (!value || !value.trim()) {
       return VALIDATION_MESSAGES.FIRST_NAME_REQUIRED;
     }
@@ -153,16 +93,10 @@
       return nameValidation.error || 'Invalid first name';
     }
     
-=======
-    if (!value.trim()) {
-      return VALIDATION_MESSAGES.FIRST_NAME_REQUIRED;
-    }
->>>>>>> b73f25ee
     return null;
   }
 
   /**
-<<<<<<< HEAD
    * Validate last name  
    */
   static validateLastName(value: string): string | null {
@@ -176,14 +110,6 @@
       return nameValidation.error || 'Invalid last name';
     }
     
-=======
-   * Validate last name
-   */
-  static validateLastName(value: string): string | null {
-    if (!value.trim()) {
-      return VALIDATION_MESSAGES.LAST_NAME_REQUIRED;
-    }
->>>>>>> b73f25ee
     return null;
   }
 
@@ -198,51 +124,22 @@
   }
 
   /**
-<<<<<<< HEAD
    * Validate phone number
    */
   static validatePhoneNumber(value: string): string | null {
     if (!value || !value.trim()) {
       return VALIDATION_MESSAGES.PHONE_REQUIRED;
     }
-    
-    // Use existing validation from equipmentValidation.ts
-    const phoneValidation = validatePhoneNumber(value);
-    if (!phoneValidation.isValid) {
-      return phoneValidation.error || VALIDATION_MESSAGES.PHONE_INVALID;
-    }
-    
-=======
-   * Validate Israeli mobile phone number
-   */
-  static validatePhoneNumber(value: string): string | null {
-    if (!value.trim()) {
-      return VALIDATION_MESSAGES.PHONE_REQUIRED;
-    }
 
     // Use improved Israeli mobile validation
     if (!this.isValidIsraeliMobile(value)) {
       return VALIDATION_MESSAGES.PHONE_INVALID;
     }
 
->>>>>>> b73f25ee
     return null;
   }
 
   /**
-<<<<<<< HEAD
-=======
-   * Check if phone number is a valid Israeli mobile number
-   */
-  static isValidIsraeliMobile(phone: string): boolean {
-    // Remove spaces/hyphens
-    const cleaned = phone.replace(/[\s-]/g, '');
-    // Accept both +972 and 0 prefix for mobile numbers starting with 5
-    return /^(?:\+972|0)5\d{8}$/.test(cleaned);
-  }
-
-  /**
->>>>>>> b73f25ee
    * Convert phone number to international format
    */
   static toInternationalFormat(phone: string): string {
@@ -254,7 +151,6 @@
   }
 
   /**
-<<<<<<< HEAD
    * Validate email address
    */
   static validateEmail(value: string): string | null {
@@ -273,9 +169,6 @@
 
   /**
    * Validate entire personnel form (for full registration with email)
-=======
-   * Validate entire personnel form
->>>>>>> b73f25ee
    */
   static validatePersonnelForm(formData: PersonnelFormData): ValidationResult {
     const errors: Record<string, string> = {};
@@ -295,7 +188,6 @@
     const phoneError = this.validatePhoneNumber(formData.phoneNumber);
     if (phoneError) errors.phoneNumber = phoneError;
 
-<<<<<<< HEAD
     const emailError = this.validateEmail(formData.email);
     if (emailError) errors.email = emailError;
 
@@ -326,14 +218,11 @@
     const phoneError = this.validatePhoneNumber(data.phoneNumber);
     if (phoneError) errors.phoneNumber = phoneError;
 
-=======
->>>>>>> b73f25ee
     return {
       isValid: Object.keys(errors).length === 0,
       errors
     };
   }
-<<<<<<< HEAD
 
   /**
    * Validate personnel form for bulk upload (no email required)
@@ -351,8 +240,6 @@
     
     return this.validateAuthorizedPersonnelData(data);
   }
-=======
->>>>>>> b73f25ee
 }
 
 /**
@@ -360,53 +247,7 @@
  */
 export class AdminFirestoreService {
   /**
-<<<<<<< HEAD
    * Check if military personal number already exists (by checking hashed version)
-   */
-  static async checkMilitaryIdExists(militaryId: string): Promise<boolean> {
-    try {
-      console.log(`🔍 Checking for duplicate military ID: ${militaryId}`);
-      
-      // Get all authorized personnel records
-      const personnelRef = collection(db, ADMIN_CONFIG.FIRESTORE_PERSONNEL_COLLECTION);
-      const snapshot = await getDocs(personnelRef);
-      
-      console.log(`📋 Found ${snapshot.docs.length} existing personnel records to check`);
-      
-      // Check each record by verifying the military ID against stored hash+salt
-      for (const doc of snapshot.docs) {
-        const data = doc.data();
-        if (data.militaryPersonalNumberHash && data.salt) {
-          console.log(`🔒 Checking against record ${doc.id}`);
-          const isMatch = await SecurityUtils.verifyMilitaryId(
-            militaryId, 
-            data.militaryPersonalNumberHash, 
-            data.salt
-          );
-          if (isMatch) {
-            console.log(`❌ DUPLICATE FOUND! Military ID ${militaryId} matches record ${doc.id}`);
-            return true; // Found duplicate
-          }
-        }
-      }
-      
-      console.log(`✅ No duplicate found for military ID: ${militaryId}`);
-      return false; // No duplicate found
-    } catch (error) {
-      console.error('❌ Error checking military ID:', error);
-      throw new AdminError('Failed to check for duplicate military ID', 'DUPLICATE_CHECK_ERROR');
-    }
-  }
-
-  /**
-   * Add authorized personnel to Firestore with duplicate checking using transactions
-   */
-  static async addAuthorizedPersonnel(formData: AuthorizedPersonnelData): Promise<PersonnelOperationResult> {
-    try {
-      // Validate form data using unified validation
-      const validation = ValidationUtils.validateAuthorizedPersonnelData(formData);
-=======
-   * Get admin configuration from Firestore
    */
   static async checkMilitaryIdExists(militaryId: string): Promise<boolean> {
     try {
@@ -442,13 +283,12 @@
   }
 
   /**
-   * Add authorized personnel to Firestore
-   */
-  static async addAuthorizedPersonnel(formData: PersonnelFormData): Promise<PersonnelOperationResult> {
-    try {
-      // Validate form data
-      const validation = ValidationUtils.validatePersonnelForm(formData);
->>>>>>> b73f25ee
+   * Add authorized personnel to Firestore with duplicate checking using transactions
+   */
+  static async addAuthorizedPersonnel(formData: AuthorizedPersonnelData): Promise<PersonnelOperationResult> {
+    try {
+      // Validate form data using unified validation
+      const validation = ValidationUtils.validateAuthorizedPersonnelData(formData);
       if (!validation.isValid) {
         return {
           success: false,
@@ -457,55 +297,36 @@
         };
       }
 
-<<<<<<< HEAD
-      // Check for duplicate military ID BEFORE the transaction
-      const isDuplicate = await this.checkMilitaryIdExists(formData.militaryPersonalNumber);
-      if (isDuplicate) {
+      // Check for duplicates
+      const militaryIdExists = await this.checkMilitaryIdExists(formData.militaryPersonalNumber);
+      if (militaryIdExists) {
         return {
           success: false,
           message: `Military Personal Number ${formData.militaryPersonalNumber} already exists in the system`,
-          error: new AdminError(
-            `Military Personal Number ${formData.militaryPersonalNumber} already exists in the system`,
-            'DUPLICATE_MILITARY_ID'
-          )
+          error: new AdminError('Duplicate military ID', 'DUPLICATE_ID')
         };
       }
 
-      // Use transaction to add the personnel (no more duplicate check inside)
-      const result = await runTransaction(db, async (transaction) => {
-        // Hash the military personal number
-        const { hash, salt } = await SecurityUtils.hashMilitaryId(formData.militaryPersonalNumber);
-        
-        // Normalize phone number to international format
-        const normalizedPhone = ValidationUtils.toInternationalFormat(formData.phoneNumber);
-        
-        // Create the authorized personnel document
-        const personnelDoc = {
-          militaryPersonalNumberHash: hash,
-          salt: salt,
-          phoneNumber: normalizedPhone,
-          firstName: formData.firstName.trim(),
-          lastName: formData.lastName.trim(),
-          rank: formData.rank.trim(),
-          approvedRole: 'soldier', // Default role for all new users
-          roleStatus: 'approved', // Auto-approve basic soldier role
-          status: 'active', // Default status
-          joinDate: serverTimestamp(),
-          createdAt: serverTimestamp(),
-          createdBy: 'system_admin' // TODO: Replace with actual admin user ID
-        };
-
-        // Add to Firestore using transaction
-        const docRef = doc(collection(db, ADMIN_CONFIG.FIRESTORE_PERSONNEL_COLLECTION));
-        transaction.set(docRef, personnelDoc);
-        
-        return {
-          docId: docRef.id,
-          hash,
-          salt,
-          normalizedPhone
-        };
-      });
+      // Hash the military personal number
+      const { hash, salt } = await SecurityUtils.hashMilitaryId(formData.militaryPersonalNumber);
+
+      // Normalize phone number to international format
+      const normalizedPhone = ValidationUtils.toInternationalFormat(formData.phoneNumber);
+
+      // Create the authorized personnel document
+      const personnelDoc = {
+        militaryPersonalNumberHash: hash,
+        salt: salt,
+        phoneNumber: normalizedPhone,
+        firstName: formData.firstName.trim(),
+        lastName: formData.lastName.trim(),
+        rank: formData.rank.trim(),
+        createdAt: serverTimestamp(),
+        createdBy: 'system_admin' // TODO: Replace with actual admin user ID
+      };
+
+      // Add to Firestore
+      const docRef = await addDoc(collection(db, ADMIN_CONFIG.FIRESTORE_PERSONNEL_COLLECTION), personnelDoc);
 
       const addedPersonnel: AuthorizedPersonnel = {
         id: result.docId,
@@ -519,47 +340,6 @@
         roleStatus: 'approved', // Auto-approve basic soldier role
         status: 'active', // Default status
         joinDate: serverTimestamp() as unknown as Timestamp,
-=======
-      // Check for duplicates
-      const militaryIdExists = await this.checkMilitaryIdExists(formData.militaryPersonalNumber);
-      if (militaryIdExists) {
-        return {
-          success: false,
-          message: `Military Personal Number ${formData.militaryPersonalNumber} already exists in the system`,
-          error: new AdminError('Duplicate military ID', 'DUPLICATE_ID')
-        };
-      }
-
-      // Hash the military personal number
-      const { hash, salt } = await SecurityUtils.hashMilitaryId(formData.militaryPersonalNumber);
-
-      // Normalize phone number to international format
-      const normalizedPhone = ValidationUtils.toInternationalFormat(formData.phoneNumber);
-
-      // Create the authorized personnel document
-      const personnelDoc = {
-        militaryPersonalNumberHash: hash,
-        salt: salt,
-        phoneNumber: normalizedPhone,
-        firstName: formData.firstName.trim(),
-        lastName: formData.lastName.trim(),
-        rank: formData.rank.trim(),
-        createdAt: serverTimestamp(),
-        createdBy: 'system_admin' // TODO: Replace with actual admin user ID
-      };
-
-      // Add to Firestore
-      const docRef = await addDoc(collection(db, ADMIN_CONFIG.FIRESTORE_PERSONNEL_COLLECTION), personnelDoc);
-
-      const addedPersonnel: AuthorizedPersonnel = {
-        id: docRef.id,
-        militaryPersonalNumberHash: hash,
-        salt: salt,
-        phoneNumber: normalizedPhone,
-        firstName: formData.firstName.trim(),
-        lastName: formData.lastName.trim(),
-        rank: formData.rank.trim(),
->>>>>>> b73f25ee
         createdAt: serverTimestamp() as unknown as Timestamp, // Firestore will replace with actual timestamp
         createdBy: 'system_admin'
       };
@@ -572,7 +352,6 @@
 
     } catch (error) {
       console.error('Error adding authorized personnel:', error);
-<<<<<<< HEAD
       
       if (error instanceof AdminError && error.code === 'DUPLICATE_MILITARY_ID') {
         return {
@@ -582,8 +361,6 @@
         };
       }
       
-=======
->>>>>>> b73f25ee
       return {
         success: false,
         message: ADMIN_MESSAGES.PERSONNEL_ADD_FAILED,
@@ -593,7 +370,6 @@
   }
 
   /**
-<<<<<<< HEAD
    * Bulk add authorized personnel using Firebase batched writes
    */
   static async addAuthorizedPersonnelBulk(
@@ -716,19 +492,13 @@
   }
 
   /**
-=======
->>>>>>> b73f25ee
    * Get all authorized personnel from Firestore
    */
   static async getAllAuthorizedPersonnel(): Promise<AuthorizedPersonnel[]> {
     try {
       const personnelQuery = query(collection(db, ADMIN_CONFIG.FIRESTORE_PERSONNEL_COLLECTION));
       const querySnapshot = await getDocs(personnelQuery);
-<<<<<<< HEAD
-      
-=======
-
->>>>>>> b73f25ee
+
       return querySnapshot.docs.map(doc => ({
         id: doc.id,
         ...doc.data()
@@ -762,8 +532,6 @@
       };
     }
   }
-<<<<<<< HEAD
-=======
 
   static async addAuthorizedPersonnelBulk(personnel: PersonnelFormData[]): Promise<{
     successful: PersonnelFormData[];
@@ -789,7 +557,6 @@
 
     return results;
   }
->>>>>>> b73f25ee
 }
 
 /**
@@ -806,11 +573,7 @@
 
       const session = JSON.parse(sessionData);
       const now = new Date().getTime();
-<<<<<<< HEAD
-      
-=======
-
->>>>>>> b73f25ee
+
       return session.expires > now;
     } catch {
       return false;
@@ -864,9 +627,6 @@
     this.operation = operation;
     this.timestamp = new Date();
   }
-<<<<<<< HEAD
-} 
-=======
 }
 
 export interface PersonnelOperationResult {
@@ -874,5 +634,4 @@
   personnel?: AuthorizedPersonnel;
   message: string;
   error?: AdminError;
-}
->>>>>>> b73f25ee
+}